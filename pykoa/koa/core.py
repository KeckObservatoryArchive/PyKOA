--- conflicted
+++ resolved
@@ -1521,8 +1521,6 @@
 #
 
 
-<<<<<<< HEAD
-=======
     def query_moving_object (self, **kwargs):
 #
 #{ Archive.query_moving_object
@@ -2670,8 +2668,6 @@
 #
 
 
-
->>>>>>> 40795eeb
     def print_data (self):
 #
 #{ Archive.print_date
